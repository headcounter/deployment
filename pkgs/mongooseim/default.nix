--- conflicted
+++ resolved
@@ -16,11 +16,7 @@
 
     patches = [
       ./reltool.patch ./journald.patch ./systemd.patch
-<<<<<<< HEAD
-      ./s2s-listener-certfile.patch ./starttls.patch
-=======
       ./s2s-listener-certfile.patch ./strip-unneeded-deps.patch
->>>>>>> 45f48102
     ];
 
     prePatch = ''
